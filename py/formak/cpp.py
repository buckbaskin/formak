--- conflicted
+++ resolved
@@ -1,17 +1,5 @@
 import argparse
 import logging
-<<<<<<< HEAD
-from collections import defaultdict, namedtuple
-from dataclasses import dataclass
-from os import scandir, walk
-from os.path import dirname
-from typing import Any, List, Tuple
-
-from formak.exceptions import ModelConstructionError
-from jinja2 import Environment, FileSystemLoader, select_autoescape
-from jinja2.exceptions import TemplateNotFound
-from sympy import Symbol, ccode, diff
-=======
 from collections import namedtuple
 from dataclasses import dataclass
 from itertools import chain, count
@@ -40,7 +28,6 @@
 )
 from formak.exceptions import ModelConstructionError
 from sympy import Symbol, ccode, cse, diff
->>>>>>> 6afff255
 
 from formak import common
 
@@ -61,10 +48,6 @@
     """
 
     common_subexpression_elimination: bool = True
-<<<<<<< HEAD
-    python_modules: List[str] = DEFAULT_MODULES
-=======
->>>>>>> 6afff255
     extra_validation: bool = False
 
 
@@ -117,13 +100,9 @@
 class Model:
     """C++ implementation of the model."""
 
-<<<<<<< HEAD
-    def __init__(self, symbolic_model, calibration_map, config):
-=======
     def __init__(
         self, symbolic_model, calibration_map, namespace, header_include, config
     ):
->>>>>>> 6afff255
         # TODO(buck): Enable mypy for type checking
         # TODO(buck): Move all type assertions to either __init__ (constructor) or mypy?
         # assert isinstance(symbolic_model, ui.Model)
@@ -154,7 +133,6 @@
             + self.arglist_calibration
             + self.arglist_control
         )
-<<<<<<< HEAD
 
         if self.calibration_size > 0:
             if len(calibration_map) == 0:
@@ -181,35 +159,6 @@
                     extra = f"\nExtra: {extra_from_map}"
                 raise ModelConstructionError(f"Mismatched Calibration:{missing}{extra}")
 
-        self.state_generator = StateStruct(self.arglist_state)
-=======
->>>>>>> 6afff255
-
-        if self.calibration_size > 0:
-            if len(calibration_map) == 0:
-                map_lite = "\n  , ".join(
-                    [f"{k}: ..." for k in self.arglist_calibration[:3]]
-                )
-                if len(self.arglist_calibration) > 3:
-                    map_lite += ", ..."
-                raise ModelConstructionError(
-                    f"Model with empty specification of calibration_map:\n{{{map_lite}}}"
-                )
-            if len(calibration_map) != self.calibration_size:
-                missing_from_map = set(symbolic_model.calibration) - set(
-                    calibration_map.keys()
-                )
-                extra_from_map = set(calibration_map.keys()) - set(
-                    symbolic_model.calibration
-                )
-                missing = ""
-                if len(missing_from_map) > 0:
-                    missing = f"\nMissing: {missing_from_map}"
-                extra = ""
-                if len(extra_from_map) > 0:
-                    extra = f"\nExtra: {extra_from_map}"
-                raise ModelConstructionError(f"Mismatched Calibration:{missing}{extra}")
-
         self._model = BasicBlock(
             statements=self._translate_model(symbolic_model), indent=4, config=config
         )
@@ -251,58 +200,14 @@
         return "State({" + content + "})"
 
     def model_body(self):
-<<<<<<< HEAD
-        indent = " " * 4
-        return "{impl}\n{indent}return {return_};".format(
-            impl=self._model.compile(),
-            indent=indent,
-            return_=self._return,
-        )
+        yield from self._model.compile()
+        yield Return(self._return)
 
     def enable_control(self):
         return self.control_size > 0
 
-    def control_members(self):
-        indent = " " * 4
-        return f"\n{indent}".join(
-            "double& %s() {return data(%s, 0); }\n%sdouble %s() const {return data(%s, 0); }"
-            % (name, idx, indent, name, idx)
-            for idx, name in enumerate(self.arglist_control)
-        )
-=======
-        yield from self._model.compile()
-        yield Return(self._return)
->>>>>>> 6afff255
-
-    def enable_control(self):
-        return self.control_size > 0
-
     def enable_calibration(self):
         return self.calibration_size > 0
-
-    def enable_calibration(self):
-        return self.calibration_size > 0
-
-    def calibration_members(self):
-        indent = " " * 4
-        return f"\n{indent}".join(
-            "double& %s() {return data(%s, 0); }\n%sdouble %s() const {return data(%s, 0); }"
-            % (name, idx, indent, name, idx)
-            for idx, name in enumerate(self.arglist_calibration)
-        )
-
-    def calibration_options_constructor_initializer_list(self):
-        return (
-            "data("
-            + ", ".join(f"options.{name}" for name in self.arglist_calibration)
-            + ")"
-        )
-
-    def calibrationoptions_members(self):
-        indent = " " * 4
-        return f"\n{indent}".join(
-            f"double {symbol.name} = 0.0;" for symbol in self.arglist_calibration
-        )
 
 
 # size is the size of the reading for the EKF, not the size of the type
@@ -332,11 +237,8 @@
         process_noise,
         sensor_models,
         sensor_noises,
-<<<<<<< HEAD
-=======
         namespace,
         header_include,
->>>>>>> 6afff255
         config,
         calibration_map=None,
     ):
@@ -537,59 +439,8 @@
         )
         return "State({" + content + "});"
 
-<<<<<<< HEAD
-    def sensorid_members(self, verbose=False):
-        # TODO(buck): Add a verbose flag option that will print out the generated class members
-        # TODO(buck): remove the default True in favor of the flag option
-        indent = " " * 4
-        enum_names = [
-            "{name}".format(name=name.upper()) for name, _, _ in self.sensorlist
-        ]
-        if verbose:
-            print(f"sensorid_members: enum_names: {enum_names}")
-        return f",\n{indent}".join(enum_names)
-
-    def state_members(self):
-        indent = " " * 4
-        return f"\n{indent}".join(
-            "double& %s() { return data(%s, 0); }\n%sdouble %s() const { return data(%s, 0); }"
-            % (symbol.name, idx, indent, symbol.name, idx)
-            for idx, symbol in enumerate(self.arglist_state)
-        )
-
-    def stateoptions_members(self):
-        indent = " " * 4
-        return f"\n{indent}".join(
-            f"double {symbol.name} = 0.0;" for symbol in self.arglist_state
-        )
-
-    def state_options_constructor_initializer_list(self):
-        return (
-            "data(" + ", ".join(f"options.{name}" for name in self.arglist_state) + ")"
-        )
-
-    def covariance_members(self):
-        indent = " " * 4
-        return f"\n{indent}".join(
-            "double& %s() { return data(%s, %s); }\n%sdouble %s() const { return data(%s, %s); }"
-            % (symbol.name, idx, idx, indent, symbol.name, idx, idx)
-            for idx, symbol in enumerate(self.arglist_state)
-        )
-
     def enable_control(self):
         return self.control_size > 0
-
-    def control_members(self):
-        indent = " " * 4
-        return f"\n{indent}".join(
-            "double& %s() {return data(%s, 0); }\n%sdouble %s() const {return data(%s, 0); }"
-            % (name, idx, indent, name, idx)
-            for idx, name in enumerate(self.arglist_control)
-        )
-=======
-    def enable_control(self):
-        return self.control_size > 0
->>>>>>> 6afff255
 
     def _translate_control_covariance(self, covariance):
         for i, iKey in enumerate(self.arglist_control):
@@ -615,43 +466,6 @@
     def enable_calibration(self):
         return self.calibration_size > 0
 
-    def controloptions_members(self):
-        indent = " " * 4
-        return f"\n{indent}".join(
-            f"double {symbol.name} = 0.0;" for symbol in self.arglist_control
-        )
-
-    def control_options_constructor_initializer_list(self):
-        return (
-            "data("
-            + ", ".join(f"options.{name}" for name in self.arglist_control)
-            + ")"
-        )
-
-    def enable_calibration(self):
-        return self.calibration_size > 0
-
-    def calibration_members(self):
-        indent = " " * 4
-        return f"\n{indent}".join(
-            "double& %s() {return data(%s, 0); }\n%sdouble %s() const {return data(%s, 0); }"
-            % (name, idx, indent, name, idx)
-            for idx, name in enumerate(self.arglist_calibration)
-        )
-
-    def calibration_options_constructor_initializer_list(self):
-        return (
-            "data("
-            + ", ".join(f"options.{name}" for name in self.arglist_calibration)
-            + ")"
-        )
-
-    def calibrationoptions_members(self):
-        indent = " " * 4
-        return f"\n{indent}".join(
-            f"double {symbol.name} = 0.0;" for symbol in self.arglist_calibration
-        )
-
     def _translate_sensor_model(self, sensor_model_mapping):
         subs_set = [
             (
@@ -790,10 +604,6 @@
 def _generate_model_function_bodies(
     header_location, namespace, symbolic_model, calibration_map, config
 ):
-<<<<<<< HEAD
-    generator = Model(symbolic_model, calibration_map, config)
-=======
->>>>>>> 6afff255
 
     # For .../generated/formak/xyz.h
     # I want formak/xyz.h , so strip a leading generated prefix if present
@@ -802,33 +612,11 @@
     else:
         header_include = "generated_to_stdout.h"
 
-<<<<<<< HEAD
-    return {
-        "enable_calibration": generator.enable_calibration(),
-        "Calibration_members": generator.calibration_members(),
-        "Calibration_options_constructor_initializer_list": generator.calibration_options_constructor_initializer_list(),
-        "Calibration_size": generator.calibration_size,
-        "CalibrationOptions_members": generator.calibrationoptions_members(),
-        "enable_control": generator.enable_control(),
-        "Control_members": generator.control_members(),
-        "Control_options_constructor_initializer_list": generator.control_options_constructor_initializer_list(),
-        "Control_size": generator.control_size,
-        "ControlOptions_members": generator.controloptions_members(),
-        "header_include": header_include,
-        "Model_model_body": generator.model_body(),
-        "namespace": namespace,
-        "State_members": generator.state_generator.members(),
-        "State_options_constructor_initializer_list": generator.state_generator.state_options_constructor_initializer_list(),
-        "State_size": generator.state_size,
-        "StateOptions_members": generator.state_generator.stateoptions_members(),
-    }
-=======
     generator = Model(
         symbolic_model, calibration_map, namespace, header_include, config
     )
 
     return generator
->>>>>>> 6afff255
 
 
 def _generate_ekf_function_bodies(
@@ -841,69 +629,12 @@
     calibration_map,
     config,
 ):
-<<<<<<< HEAD
-    generator = ExtendedKalmanFilter(
-        state_model=state_model,
-        process_noise=process_noise,
-        sensor_models=sensor_models,
-        sensor_noises=sensor_noises,
-        calibration_map=calibration_map,
-        config=config,
-    )
-
-=======
->>>>>>> 6afff255
     # For .../generated/formak/xyz.h
     # I want formak/xyz.h , so strip a leading generated prefix if present
     if header_location is not None and "generated/" in header_location:
         header_include = header_location.split("generated/")[-1]
     else:
         header_include = "generated_to_stdout.h"
-<<<<<<< HEAD
-
-    # TODO(buck): Eventually should split out the code generation for the header and the source
-    return {
-        "enable_calibration": generator.enable_calibration(),
-        "Calibration_members": generator.calibration_members(),
-        "Calibration_options_constructor_initializer_list": generator.calibration_options_constructor_initializer_list(),
-        "Calibration_size": generator.calibration_size,
-        "CalibrationOptions_members": generator.calibrationoptions_members(),
-        "enable_control": generator.enable_control(),
-        "Control_members": generator.control_members(),
-        "Control_options_constructor_initializer_list": generator.control_options_constructor_initializer_list(),
-        "Control_size": generator.control_size,
-        "ControlOptions_members": generator.controloptions_members(),
-        "Covariance_members": generator.covariance_members(),
-        "ExtendedKalmanFilterProcessModel_model_body": generator.process_model_body(),
-        "ExtendedKalmanFilterProcessModel_process_jacobian_body": generator.process_jacobian_body(),
-        "ExtendedKalmanFilterProcessModel_control_jacobian_body": generator.control_jacobian_body(),
-        "ExtendedKalmanFilterProcessModel_covariance_body": generator.control_covariance_body(),
-        "header_include": header_include,
-        "namespace": namespace,
-        "reading_types": list(generator.reading_types()),
-        "SensorId_members": generator.sensorid_members(),
-        "State_members": generator.state_members(),
-        "State_options_constructor_initializer_list": generator.state_options_constructor_initializer_list(),
-        "State_size": generator.state_size,
-        "StateOptions_members": generator.stateoptions_members(),
-    }
-
-
-def _parse_raw_templates(arg, verbose=False):
-    raw_templates = arg.split(" ")
-    templates = defaultdict(dict)
-
-    EXPECT_PREFIX = "py/formak/templates/"
-
-    for template_str in raw_templates:
-        if verbose:
-            print(f"Examining template: {template_str}")
-        if not template_str.startswith(EXPECT_PREFIX):
-            raise ValueError(
-                f"Template {template_str} did not start with expected prefix {EXPECT_PREFIX}"
-            )
-=======
->>>>>>> 6afff255
 
     generator = ExtendedKalmanFilter(
         state_model=state_model,
@@ -1101,22 +832,11 @@
         body.append(CalibrationOptions)
         body.append(Calibration)
 
-<<<<<<< HEAD
-    if args.templates is None:
-        print('"Rendering" to stdout')
-        print(inserts)
-        return CppCompileResult(
-            success=False,
-        )
-
-    templates = _parse_raw_templates(args.templates)
-=======
     def State_model(*, enable_control, enable_calibration):
         args = [
             Arg("double", "dt"),
             Arg("const State&", "input_state"),
         ]
->>>>>>> 6afff255
 
         if enable_control:
             args.append(Arg("const Control&", "input_control"))
@@ -1760,11 +1480,7 @@
 
     if args.header is None:
         logger.warning("No Header specified, so output to stdout")
-<<<<<<< HEAD
-    inserts = _generate_model_function_bodies(
-=======
     generator = _generate_model_function_bodies(
->>>>>>> 6afff255
         header_location=args.header,
         namespace=args.namespace,
         symbolic_model=symbolic_model,
@@ -1803,11 +1519,7 @@
 
     if args.header is None:
         logger.warning("No Header specified, so output to stdout")
-<<<<<<< HEAD
-    inserts = _generate_ekf_function_bodies(
-=======
     generator = _generate_ekf_function_bodies(
->>>>>>> 6afff255
         header_location=args.header,
         namespace=args.namespace,
         state_model=state_model,
