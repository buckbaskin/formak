--- conflicted
+++ resolved
@@ -1,18 +1,10 @@
 from collections import namedtuple
 from dataclasses import dataclass
-<<<<<<< HEAD
-from typing import Dict
+from itertools import count
+from typing import Any, Dict, List
 
 import numpy as np
 from formak.exceptions import MinimizationFailure, ModelConstructionError
-from numba import njit
-=======
-from itertools import count
-from typing import Any, Dict, List
-
-import numpy as np
-from formak.exceptions import MinimizationFailure, ModelConstructionError
->>>>>>> 6afff255
 from scipy.optimize import minimize
 from sympy import Matrix, Symbol, cse
 from sympy.utilities.lambdify import lambdify
@@ -127,7 +119,6 @@
             + self.arglist_calibration
             + self.arglist_control
         )
-<<<<<<< HEAD
 
         self.calibration_vector = np.zeros((0, 0))
         if self.calibration_size > 0:
@@ -161,72 +152,13 @@
             raise ModelConstructionError(
                 f"calibration_vector shape {self.calibration_vector.shape} doesn't match {(self.calibration_size, 1)}"
             )
-=======
->>>>>>> 6afff255
-
-        self.calibration_vector = np.zeros((0, 0))
-        if self.calibration_size > 0:
-            if len(calibration_map) == 0:
-                map_lite = ", ".join(
-                    [f"{k}: ..." for k in self.arglist_calibration[:3]]
-                )
-                if len(self.arglist_calibration) > 3:
-                    map_lite += ", ..."
-                raise ModelConstructionError(
-                    f"Model Missing specification of calibration_map: {{{map_lite}}}"
-                )
-            if len(calibration_map) != self.calibration_size:
-                missing_from_map = set(symbolic_model.calibration) - set(
-                    calibration_map.keys()
-                )
-                extra_from_map = set(calibration_map.keys()) - set(
-                    symbolic_model.calibration
-                )
-                missing = ""
-                if len(missing_from_map) > 0:
-                    missing = f"\nMissing: {missing_from_map}"
-                extra = ""
-                if len(extra_from_map) > 0:
-                    extra = f"\nExtra: {extra_from_map}"
-                raise ModelConstructionError(f"Mismatched Calibration:{missing}{extra}")
-        self.calibration_vector = np.array(
-            [[calibration_map[k] for k in self.arglist_calibration]]
-        ).transpose()
-        if self.calibration_vector.shape != (self.calibration_size, 1):
-            raise ModelConstructionError(
-                f"calibration_vector shape {self.calibration_vector.shape} doesn't match {(self.calibration_size, 1)}"
-            )
-
-<<<<<<< HEAD
-        if config.compile:
-            self._impl = [njit(i) for i in self._impl]
-
-            if config.warm_jit:
-                # Pre-warm Jit by calling with known values/structure
-                default_dt = 0.1
-                default_state = np.zeros((self.state_size, 1))
-                default_control = np.zeros((self.control_size, 1))
-                default_calibration = np.zeros((self.calibration_size, 1))
-                for jit_impl in self._impl:
-                    for _i in range(5):
-                        jit_impl(
-                            default_dt,
-                            *default_state,
-                            *default_calibration,
-                            *default_control,
-                        )
-
-    # TODO(buck): numpy -> numpy if not compiled
-    #   - Given the arglist, refactor expressions to work with state vectors
-    #   - Transparently convert states, controls to numpy so that it's always numpy -> numpy
-=======
+
         self._impl = BasicBlock(
             arglist=self.arglist,
             statements=[symbolic_model.state_model[a] for a in self.arglist_state],
             config=config,
         )
 
->>>>>>> 6afff255
     def model(self, dt, state, control_vector=None):
         if control_vector is None:
             if self.control_size > 0:
@@ -252,10 +184,6 @@
             )
         ):
             try:
-<<<<<<< HEAD
-                result = impl(dt, *state, *self.calibration_vector, *control_vector)
-=======
->>>>>>> 6afff255
                 next_state[i, 0] = result
             except TypeError:
                 print(
@@ -292,17 +220,6 @@
         if self.calibration_vector.shape != (self.calibration_size, 1):
             raise ModelConstructionError(
                 f"calibration vector shape {self.calibration_vector.shape} doesn't match expected shape {(self.calibration_size, 1)}"
-<<<<<<< HEAD
-            )
-
-        self._impl = [
-            lambdify(
-                self.arglist,
-                sensor_model[k],
-                modules=config.python_modules,
-                cse=config.common_subexpression_elimination,
-=======
->>>>>>> 6afff255
             )
 
         self._impl = BasicBlock(
@@ -331,10 +248,6 @@
             )
         ):
             try:
-<<<<<<< HEAD
-                result = impl(*state_vector, *self.calibration_vector)
-=======
->>>>>>> 6afff255
                 reading[i, 0] = result
             except (TypeError, ValueError):
                 print(
@@ -372,23 +285,16 @@
         self.state_size = len(state_model.state)
         self.control_size = len(state_model.control)
         self.calibration_size = len(state_model.calibration)
-<<<<<<< HEAD
-=======
         self.arglist_state = sorted(list(state_model.state), key=lambda x: x.name)
         self.arglist_calibration = sorted(
             list(state_model.calibration), key=lambda x: x.name
         )
->>>>>>> 6afff255
 
         self.params = {
             "process_noise": None,
             "sensor_models": sensor_models,
             "sensor_noises": sensor_noises,
             "calibration_map": calibration_map,
-<<<<<<< HEAD
-            "compile": compile,
-=======
->>>>>>> 6afff255
         }
 
         self._construct_process(
@@ -412,15 +318,9 @@
         assert len(process_noise) == self.control_size
 
         self.calibration_vector = self._state_model.calibration_vector
-<<<<<<< HEAD
 
         process_noise_matrix = np.eye(self._state_model.control_size)
 
-=======
-
-        process_noise_matrix = np.eye(self._state_model.control_size)
-
->>>>>>> 6afff255
         for iIdx, iSymbol in enumerate(self._state_model.arglist_control):
             for jIdx, jSymbol in enumerate(self._state_model.arglist_control):
                 if (iSymbol, jSymbol) in process_noise:
@@ -454,69 +354,8 @@
         if self.control_size > 0:
             symbolic_control_jacobian = process_matrix.jacobian(
                 self._state_model.arglist_control
-<<<<<<< HEAD
-            )
-
-        self._impl_process_jacobian = [
-            lambdify(
-                self._state_model.arglist,
-                expr,
-                modules=config.python_modules,
-                cse=config.common_subexpression_elimination,
-=======
->>>>>>> 6afff255
-            )
-
-<<<<<<< HEAD
-        # TODO(buck): parameterized tests with compile=False and compile=True. Generically, parameterize tests over all config (or a useful subset of all configs)
-        if config.compile:
-            self._impl_process_jacobian = [njit(i) for i in self._impl_process_jacobian]
-
-            if config.warm_jit:
-                # Pre-warm Jit by calling with known values/structure
-                default_dt = 0.1
-                default_state = np.zeros((self.state_size, 1))
-                default_calibration = np.zeros((self.calibration_size, 1))
-                default_control = np.zeros((self.control_size, 1))
-                for jit_impl in self._impl_process_jacobian:
-                    for _i in range(5):
-                        jit_impl(
-                            default_dt,
-                            *default_state,
-                            *default_calibration,
-                            *default_control,
-                        )
-
-        self._impl_control_jacobian = [
-            lambdify(
-                self._state_model.arglist,
-                expr,
-                modules=config.python_modules,
-                cse=config.common_subexpression_elimination,
-            )
-            for expr in symbolic_control_jacobian
-        ]
-        assert len(self._impl_control_jacobian) == self.control_size * self.state_size
-
-        if config.compile:
-            self._impl_control_jacobian = [njit(i) for i in self._impl_control_jacobian]
-
-            if config.warm_jit:
-                # Pre-warm Jit by calling with known values/structure
-                default_dt = 0.1
-                default_state = np.zeros((self.state_size, 1))
-                default_calibration = np.zeros((self.calibration_size, 1))
-                default_control = np.zeros((self.control_size, 1))
-                for jit_impl in self._impl_control_jacobian:
-                    for _i in range(5):
-                        jit_impl(
-                            default_dt,
-                            *default_state,
-                            *default_calibration,
-                            *default_control,
-                        )
-
-=======
+            )
+
         self._impl_process_jacobian = BasicBlock(
             arglist=self._state_model.arglist,
             # Flatten the Matrix symbolic_process_jacobian by iterating over all elements
@@ -532,7 +371,6 @@
         )
         assert len(self._impl_control_jacobian) == self.control_size * self.state_size
 
->>>>>>> 6afff255
     def _construct_sensors(
         self, state_model, sensor_models, sensor_noises, calibration_map, config
     ):
@@ -597,14 +435,8 @@
         jacobian = np.zeros((self.state_size, self.state_size))
         for row in range(self.state_size):
             for col in range(self.state_size):
-<<<<<<< HEAD
-                jacobian[row, col] = self._impl_process_jacobian[
-                    row * self.state_size + col
-                ](dt, *state, *self.calibration_vector, *control)
-=======
                 result = computed_jacobian[row * self.state_size + col]
                 jacobian[row, col] = result
->>>>>>> 6afff255
         return jacobian
 
     def control_jacobian(self, dt, state, control):
@@ -616,15 +448,8 @@
         result = np.zeros((self.state_size, self.control_size))
         for row in range(self.state_size):
             for col in range(self.control_size):
-<<<<<<< HEAD
-                jacobian[row, col] = self._impl_control_jacobian[
-                    row * self.control_size + col
-                ](dt, *state, *self.calibration_vector, *control)
-        return jacobian
-=======
                 result[row, col] = computed_jacobian[row * self.control_size + col]
         return result
->>>>>>> 6afff255
 
     def sensor_jacobian(self, sensor_key, state):
         sensor_size = self.params["sensor_models"][sensor_key].sensor_size
@@ -644,13 +469,6 @@
         if control is None:
             control = np.zeros((0, 1))
 
-<<<<<<< HEAD
-    def process_model(self, dt, state, covariance, control=None):
-        if control is None:
-            control = np.zeros((0, 1))
-
-=======
->>>>>>> 6afff255
         try:
             assert isinstance(state, np.ndarray)
             assert isinstance(covariance, np.ndarray)
@@ -952,18 +770,6 @@
         return self
 
 
-<<<<<<< HEAD
-@dataclass
-class Config:
-    compile: bool = False
-    warm_jit: bool = compile
-    common_subexpression_elimination: bool = True
-    python_modules = DEFAULT_MODULES
-    extra_validation: bool = False
-
-
-=======
->>>>>>> 6afff255
 def compile(symbolic_model, calibration_map=None, *, config=None):
     if config is None:
         config = Config()
