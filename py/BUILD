## Start Selenium-based load
# https://github.com/SeleniumHQ/selenium/blob/c67d0f1dfc49c7f9f6938ac64ae676a348defebd/py/BUILD.bazel
load("@rules_python//python:defs.bzl", "py_library")
load("@rules_python//python:packaging.bzl", "py_package", "py_wheel")
load("@pip_deps//:requirements.bzl", "requirement")
load("//py:defs.bzl", "cc_formak_model", "py_test_suite")
load("@rules_python//python:pip.bzl", "compile_pip_requirements")
# TODOs
# - exporting as a pip package for non-bazel users
## End Selenium-based load

FORMAK_VERSION = "0.0.1-alpha00"

PY_TEST_DEPS = [
    requirement("pytest"),
    requirement("pytest-mock"),
]

CC_TEST_DEPS = [
    "@gtest//:gtest_main",
]

filegroup(
    name = "templates",
    srcs = glob(
        [
            "formak/templates/*.hpp",
            "formak/templates/*.cpp",
            "formak/templates/test/*.cpp",
        ],
        allow_empty = False,
    ),
    visibility = ["//visibility:public"],
)

py_library(
    name = "formak",
    srcs = glob(
        ["formak/**/*.py"],
        exclude = ["generate.py"],
    ),
    imports = ["."],
    visibility = ["//visibility:public"],
    deps = [
        requirement("sympy"),
        requirement("scipy"),
        requirement("scikit-learn"),
        requirement("numpy"),
        requirement("colorama"),
        requirement("hypothesis"),
        requirement("Jinja2"),
    ],
)

# TODO(buck): Write up the difference between py_library and py_package

py_package(
    name = "formak-pkg",
    packages = [
        "py.formak",
        "py.formak.cpp",
        "py.formak.python",
        "py.formak.ui",
    ],
    deps = [":formak"],
)

# This is borrowed from Selenium
#   - %s/selenium/formak/g
#   - Elected specific classifiers for Formak
#   - Added license, other metadata for Formak
py_wheel(
    name = "formak-wheel",
    classifiers = [
        "Development Status :: 1 - Planning",
        "Intended Audience :: Science/Research",
        "License :: OSI Approved :: MIT License",
        "Topic :: Software Development :: Libraries",
        "Topic :: Scientific/Engineering :: Information Analysis",
        "Programming Language :: Python",
        "Programming Language :: Python :: 3",
        "Programming Language :: Python :: 3.8",
    ],
    description_file = "README.md",
    distribution = "formak",
    homepage = "https://github.com/buckbaskin/formak",
    license = "MIT",
    python_requires = "~=3.8",
    python_tag = "py3",
    requires = [
        "sympy",
    ],
    strip_path_prefixes = [
        "py/",
    ],
    version = FORMAK_VERSION,
    visibility = ["//visibility:public"],
    deps = [
        ":formak-pkg",
    ],
)

py_library(
    name = "init-tree",
    testonly = True,
    srcs = [
        "conftest.py",
        "test/__init__.py",
        "test/formak/__init__.py",
    ],
    data = [
        "//common:pytest.ini",
        "//common:setup.cfg",
    ],
    imports = ["."],
    deps = [
    ],
)

py_test_suite(
    name = "unit-py",
    size = "small",
    srcs = glob(
        [
            "test/unit/*.py",
        ],
        allow_empty = False,
    ),
    deps = [
        ":init-tree",
        ":formak",
    ] + PY_TEST_DEPS,
)

py_test_suite(
    name = "cpp-generation-py",
    size = "small",
    srcs = glob(
        [
            "test/unit/cpp/*.py",
        ],
        allow_empty = False,
    ),
    deps = [
        ":init-tree",
        ":formak",
    ] + PY_TEST_DEPS,
)

py_test_suite(
    name = "python-generation-py",
    size = "small",
    srcs = glob(
        [
            "test/unit/python/*.py",
        ],
        allow_empty = False,
    ),
    deps = [
        ":init-tree",
        ":formak",
    ] + PY_TEST_DEPS,
)

py_test_suite(
    name = "integration-py",
    size = "medium",
    srcs = glob([
        "test/formak/**/*.py",
    ]),
    deps = [
        ":init-tree",
        ":formak",
    ] + PY_TEST_DEPS,
)

cc_formak_model(
    name = "simple-model",
    namespace = "unit",
    pydeps = [],
    pymain = "test/unit/cpp/generator.py",
    pysrcs = glob(
        ["test/unit/cpp/*.py"],
        allow_empty = False,
    ),
)

cc_formak_model(
    name = "simple-ekf",
    namespace = "unit",
    pydeps = [],
    pymain = "test/unit/cpp/generator_ekf.py",
    pysrcs = glob(
        ["test/unit/cpp/*.py"],
        allow_empty = False,
    ),
)

cc_formak_model(
    name = "ekf-cse",
    namespace = "cse",
    pydeps = [],
    pymain = "test/unit/cpp/generator_ekf_cse.py",
    pysrcs = glob(
        ["test/unit/cpp/*.py"],
        allow_empty = False,
    ),
)

cc_formak_model(
    name = "ekf-no-cse",
    namespace = "no_cse",
    pydeps = [],
    pymain = "test/unit/cpp/generator_ekf_no_cse.py",
    pysrcs = glob(
        ["test/unit/cpp/*.py"],
        allow_empty = False,
    ),
)

cc_formak_model(
    name = "calibration-model",
    namespace = "unit",
    pydeps = [],
    pymain = "test/unit/cpp/generator_with_calibration.py",
    pysrcs = glob(
        ["test/unit/cpp/*.py"],
        allow_empty = False,
    ),
)

cc_formak_model(
    name = "calibration-ekf",
    namespace = "unit",
    pydeps = [],
    pymain = "test/unit/cpp/generator_ekf_with_calibration.py",
    pysrcs = glob(
        ["test/unit/cpp/*.py"],
        allow_empty = False,
    ),
)

cc_formak_model(
    name = "calibration-model",
    namespace = "unit",
    pydeps = [],
    pymain = "test/unit/formak/cpp/generator_with_calibration.py",
    pysrcs = glob(
        ["test/unit/formak/cpp/*.py"],
        allow_empty = False,
    ),
)

cc_formak_model(
    name = "calibration-ekf",
    namespace = "unit",
    pydeps = [],
    pymain = "test/unit/formak/cpp/generator_ekf_with_calibration.py",
    pysrcs = glob(
        ["test/unit/formak/cpp/*.py"],
        allow_empty = False,
    ),
)

cc_test(
    name = "unit-cpp-extended-kalman-filter-test",
    srcs = ["test/unit/cpp/ExtendedKalmanFilter_test.cpp"],
    deps = [
        ":simple-ekf",
    ] + CC_TEST_DEPS,
)

cc_test(
    name = "unit-cpp-basic-block",
    srcs = ["test/unit/cpp/BasicBlock_test.cpp"],
    deps = [
        ":ekf-cse",
        ":ekf-no-cse",
    ] + CC_TEST_DEPS,
)

cc_test(
    name = "unit-cpp-model-test",
    srcs = [
<<<<<<< HEAD
        "test/unit/formak/cpp/Model_test.cpp",
=======
        "test/unit/cpp/Model_test.cpp",
>>>>>>> 6afff255
    ],
    deps = [
        ":simple-model",
    ] + CC_TEST_DEPS,
)

cc_test(
    name = "unit-cpp-calibration-model-test",
    srcs = [
<<<<<<< HEAD
        "test/unit/formak/cpp/ModelWithCalibration_test.cpp",
=======
        "test/unit/cpp/ModelWithCalibration_test.cpp",
>>>>>>> 6afff255
    ],
    deps = [
        ":calibration-model",
    ] + CC_TEST_DEPS,
)

cc_test(
    name = "unit-cpp-calibration-ekf-test",
    srcs = [
<<<<<<< HEAD
        "test/unit/formak/cpp/ExtendedKalmanFilterWithCalibration_test.cpp",
=======
        "test/unit/cpp/ExtendedKalmanFilterWithCalibration_test.cpp",
>>>>>>> 6afff255
    ],
    deps = [
        ":calibration-ekf",
    ] + CC_TEST_DEPS,
)

cc_test(
    name = "integration-cpp-model-test",
    srcs = ["test/formak/Model_test.cpp"],
    deps = [
        ":simple-model",
        ":simple-ekf",
        "//cpp:utils-stats",
        "@rapidcheck",
    ] + CC_TEST_DEPS,
)

cc_test(
    name = "integration-cpp-extended-kalman-filter-test",
    srcs = ["test/formak/ExtendedKalmanFilter_test.cpp"],
    deps = [
        ":simple-model",
        ":simple-ekf",
        "//cpp:utils-stats",
        "@rapidcheck",
    ] + CC_TEST_DEPS,
)<|MERGE_RESOLUTION|>--- conflicted
+++ resolved
@@ -240,28 +240,6 @@
     ),
 )
 
-cc_formak_model(
-    name = "calibration-model",
-    namespace = "unit",
-    pydeps = [],
-    pymain = "test/unit/formak/cpp/generator_with_calibration.py",
-    pysrcs = glob(
-        ["test/unit/formak/cpp/*.py"],
-        allow_empty = False,
-    ),
-)
-
-cc_formak_model(
-    name = "calibration-ekf",
-    namespace = "unit",
-    pydeps = [],
-    pymain = "test/unit/formak/cpp/generator_ekf_with_calibration.py",
-    pysrcs = glob(
-        ["test/unit/formak/cpp/*.py"],
-        allow_empty = False,
-    ),
-)
-
 cc_test(
     name = "unit-cpp-extended-kalman-filter-test",
     srcs = ["test/unit/cpp/ExtendedKalmanFilter_test.cpp"],
@@ -282,11 +260,7 @@
 cc_test(
     name = "unit-cpp-model-test",
     srcs = [
-<<<<<<< HEAD
-        "test/unit/formak/cpp/Model_test.cpp",
-=======
         "test/unit/cpp/Model_test.cpp",
->>>>>>> 6afff255
     ],
     deps = [
         ":simple-model",
@@ -296,11 +270,7 @@
 cc_test(
     name = "unit-cpp-calibration-model-test",
     srcs = [
-<<<<<<< HEAD
-        "test/unit/formak/cpp/ModelWithCalibration_test.cpp",
-=======
         "test/unit/cpp/ModelWithCalibration_test.cpp",
->>>>>>> 6afff255
     ],
     deps = [
         ":calibration-model",
@@ -310,11 +280,7 @@
 cc_test(
     name = "unit-cpp-calibration-ekf-test",
     srcs = [
-<<<<<<< HEAD
-        "test/unit/formak/cpp/ExtendedKalmanFilterWithCalibration_test.cpp",
-=======
         "test/unit/cpp/ExtendedKalmanFilterWithCalibration_test.cpp",
->>>>>>> 6afff255
     ],
     deps = [
         ":calibration-ekf",
